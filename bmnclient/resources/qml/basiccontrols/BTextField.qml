import QtQuick
import QtQuick.Controls
import QtQuick.Controls.Material

TextField {
    id: _base
    property FontMetrics fontMetrics: FontMetrics { font: _base.font }

<<<<<<< HEAD
    clip: true
=======
    //clip: true
    selectByMouse: true
>>>>>>> 18e8a77d
    wrapMode: TextField.NoWrap
    // TODO context menu
    // https://stackoverflow.com/questions/49793284/os-edit-paste-menu-for-qt-quick-2-textfield/49875950
    // https://bugreports.qt.io/browse/QTBUG-35598

    /*background: Rectangle {
        color: "transparent"
        radius: 2
        border.width: _base.activeFocus || _base.hovered ? 2 : 1
        border.color:
            _base.activeFocus ?
                _base.Material.accentColor :
                (_base.hovered ? Material.primaryTextColor : Material.hintTextColor)
    }

    leftPadding: fontMetrics.averageCharacterWidth
    rightPadding: fontMetrics.averageCharacterWidth
    topPadding: fontMetrics.height * 0.5
    bottomPadding: fontMetrics.height * 0.5*/

    onActiveFocusChanged: {
        if (activeFocus && readOnly) {
            selectAll()
        }
    }
}<|MERGE_RESOLUTION|>--- conflicted
+++ resolved
@@ -6,12 +6,8 @@
     id: _base
     property FontMetrics fontMetrics: FontMetrics { font: _base.font }
 
-<<<<<<< HEAD
-    clip: true
-=======
     //clip: true
     selectByMouse: true
->>>>>>> 18e8a77d
     wrapMode: TextField.NoWrap
     // TODO context menu
     // https://stackoverflow.com/questions/49793284/os-edit-paste-menu-for-qt-quick-2-textfield/49875950
