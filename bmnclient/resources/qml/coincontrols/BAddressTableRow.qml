import QtQuick
import QtQuick.Controls.Material
import "../basiccontrols"

BItemDelegate {
    id: _base
    property var address // AddressModel
    property var amount // AmountModel
    property BMenu contextMenu
    property color color: enabled ? Material.foreground : Material.hintTextColor

    // TODO address.state.isUpdating: show animation

    contentItem: Loader {
        sourceComponent: {
            switch (model.column) {
                case 0:
                    _addressComponent
                break;
                case 1:
                    _labelComponent
                break;
                case 2:
                    _amountComponent
                break;
                case 3:
                    _txCountComponent
                break;
                case 4:
                    if (_base.contextMenu)
                        _menuComponent
                break;
                default: break;
            }
        }
    }
    Component {
        id: _addressComponent

        BLabel {
            elide: BLabel.ElideMiddle
            maximumLineCount: 50
            text: _base.address.name
        }
    }
    Component {
        id: _labelComponent

        BLabel {
            elide: BLabel.ElideRight
            maximumLineCount: 20
            text: address.state.label
        }
    }
    Component {
        id: _amountComponent

        BColumnLayout {
            BRowLayout {
                BLayout.alignment: Qt.AlignRight
                BLabel {
                    BLayout.alignment: Qt.AlignVCenter | Qt.AlignRight
                    font.bold: true
                    color: _base.color
                    font.pointSize: _base.font.pointSize * _applicationStyle.fontPointSizeFactor.small
                    font.strikeout: _base.address.state.isReadOnly // TODO tmp
                    text: _base.amount.valueHuman
                }
                BLabel {
                    BLayout.alignment: Qt.AlignVCenter | Qt.AlignLeft
                    color: _base.color
                    font.pointSize: _base.font.pointSize * _applicationStyle.fontPointSizeFactor.small
                    font.strikeout: _base.address.state.isReadOnly // TODO tmp
                    text: _base.amount.unit
                }
            }
            BRowLayout {
                BLayout.alignment: Qt.AlignRight
                BLabel {
                    BLayout.alignment: Qt.AlignVCenter | Qt.AlignRight
                    font.bold: true
                    color: _base.color
                    font.pointSize: _base.font.pointSize * _applicationStyle.fontPointSizeFactor.small
                    font.strikeout: _base.address.state.isReadOnly // TODO tmp
                    text: _base.amount.fiatValueHuman
                }
                BLabel {
                    BLayout.alignment: Qt.AlignVCenter | Qt.AlignLeft
                    color: _base.color
                    font.pointSize: _base.font.pointSize * _applicationStyle.fontPointSizeFactor.small
                    font.strikeout: _base.address.state.isReadOnly // TODO tmp
                    text: _base.amount.fiatUnit
                }
            }
        }
    }
<<<<<<< HEAD
    MouseArea {
        anchors.fill: parent
        acceptedButtons: Qt.RightButton
        
        onClicked: (mouse) => {
            if (mouse.button === Qt.RightButton) {
                _base.contextMenu.address = _base.address
                _base.contextMenu.popup()
            }  
        }
        onPressAndHold: (mouse) => {
            if (mouse.source === Qt.MouseEventNotSynthesized) {
                _base.contextMenu.address = _base.address
                contextMenu.popup()
            } 
=======
    Component {
        id: _txCountComponent

        BLabel {
            horizontalAlignment: Text.AlignHCenter
            verticalAlignment: Text.AlignVCenter
            elide: BLabel.ElideRight
            maximumLineCount: 4
            text: _base.address.txList.rowCount()
        }
    }
    Component {
        id: _menuComponent
        BContextMenuToolButton {
            menu: null
            onClicked: {
                _base.contextMenu.address = _base.address
                toggleMenu(_base.contextMenu)
            }
>>>>>>> 85ae49e3
        }
    }
    onDoubleClicked: {
        if (model.column === 0) {
            BBackend.clipboard.text = address.name
        } else if (model.column === 1) {
            BBackend.clipboard.text = address.state.label
        } else if (model.column === 2) {
            BBackend.clipboard.text = "%1 %2 / %3 %4"
                .arg(amount.valueHuman)
                .arg(amount.unit)
                .arg(amount.fiatValueHuman)
                .arg(amount.fiatUnit)
        } else if (model.column === 3) {
            BBackend.clipboard.text = address.txList.rowCount()
        }
    }
}<|MERGE_RESOLUTION|>--- conflicted
+++ resolved
@@ -94,23 +94,6 @@
             }
         }
     }
-<<<<<<< HEAD
-    MouseArea {
-        anchors.fill: parent
-        acceptedButtons: Qt.RightButton
-        
-        onClicked: (mouse) => {
-            if (mouse.button === Qt.RightButton) {
-                _base.contextMenu.address = _base.address
-                _base.contextMenu.popup()
-            }  
-        }
-        onPressAndHold: (mouse) => {
-            if (mouse.source === Qt.MouseEventNotSynthesized) {
-                _base.contextMenu.address = _base.address
-                contextMenu.popup()
-            } 
-=======
     Component {
         id: _txCountComponent
 
@@ -130,7 +113,23 @@
                 _base.contextMenu.address = _base.address
                 toggleMenu(_base.contextMenu)
             }
->>>>>>> 85ae49e3
+        }
+    }
+    MouseArea {
+        anchors.fill: parent
+        acceptedButtons: Qt.RightButton
+
+        onClicked: (mouse) => {
+            if (mouse.button === Qt.RightButton) {
+                _base.contextMenu.address = _base.address
+                _base.contextMenu.popup()
+            }  
+        }
+        onPressAndHold: (mouse) => {
+            if (mouse.source === Qt.MouseEventNotSynthesized) {
+                _base.contextMenu.address = _base.address
+                contextMenu.popup()
+            } 
         }
     }
     onDoubleClicked: {
