--- conflicted
+++ resolved
@@ -18,8 +18,7 @@
             text: _base.coin.fullName
         }
         BAmountLabel {
-<<<<<<< HEAD
-            amount: _base.coin.amount
+            amount: _base.coin.balance
 
             MouseArea {
                 anchors.fill: parent
@@ -31,9 +30,6 @@
                                                 .arg(coin.amount.fiatUnit)
                 }
             }
-=======
-            amount: _base.coin.balance
->>>>>>> 3b238974
         }
         BContextMenuToolButton {
             font.pointSize: _base.font.pointSize * _applicationStyle.fontPointSizeFactor.huge
