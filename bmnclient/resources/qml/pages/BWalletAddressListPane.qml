--- conflicted
+++ resolved
@@ -8,11 +8,8 @@
     id: _base
     property string title: qsTr("Addresses (%1)").arg(_tableView.model.rowCountHuman)
     property var coin // CoinModel
-<<<<<<< HEAD
-    
+
     signal spendFromTriggered
-=======
->>>>>>> 17ce7741
 
     BHorizontalHeaderView {
         id: _horizontalHeader
