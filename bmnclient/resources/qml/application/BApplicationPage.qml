import QtQuick
import QtQuick.Layouts
import QtQuick.Controls.Material

import "../basiccontrols"

BControl {
    id: _base
    default property alias children: _stack.children

    property string title: ""
    property string placeholderText: ""

    property alias list: _list
    property alias stack: _stack

    contentItem: BRowLayout {
        BListView {
            id: _list
            Layout.fillHeight: true

<<<<<<< HEAD
            visible: count > 0
            highlightFollowsCurrentItem: true
=======
            // TODO QTBUG-106164 will be fixed in 6.5.2
            //visible: count > 0
>>>>>>> cd2c2692
            model: _stack.children.length - 1
            delegate: BItemDelegate {
                id: _item
                text: _stack.children[index + 1].title
                enabled: _stack.children[index + 1].enabled
                visible: _stack.children[index + 1].enabled
                icon.source: _stack.children[index + 1].iconPath
                contentItem: BIconLabel {
                    display: _item.display
                    icon: _item.icon
                    text: _item.text
                }
                onClicked: {
                    _stack.currentIndex = index + 1
                }
            }
        }
        Rectangle {
            Layout.fillHeight: true
            implicitWidth: _list.count > 0 ? _applicationStyle.dividerSize : 0
            visible: _list.count > 0
            color: Material.dividerColor
        }
        BStackLayout {
            id: _stack
            currentIndex: 0
            Layout.fillWidth: true
            Layout.fillHeight: true

            Loader {
                active: _stack.currentIndex === 0
                sourceComponent: BEmptyBox {
                    placeholderText: _base.placeholderText
                }
            }
        }
    }
}<|MERGE_RESOLUTION|>--- conflicted
+++ resolved
@@ -19,13 +19,8 @@
             id: _list
             Layout.fillHeight: true
 
-<<<<<<< HEAD
             visible: count > 0
             highlightFollowsCurrentItem: true
-=======
-            // TODO QTBUG-106164 will be fixed in 6.5.2
-            //visible: count > 0
->>>>>>> cd2c2692
             model: _stack.children.length - 1
             delegate: BItemDelegate {
                 id: _item
