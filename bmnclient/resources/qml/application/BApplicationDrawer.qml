--- conflicted
+++ resolved
@@ -59,7 +59,6 @@
         }
     }
     BNavigationDrawerItem {
-<<<<<<< HEAD
         checked: true
         text: qsTr("Blockchain explorer")
         icon.source: _applicationManager.imagePath("cubes-solid")
@@ -68,9 +67,7 @@
         }
     }
     BNavigationDrawerItem {
-=======
         checked: _base.currentIndex === 2
->>>>>>> 1c237e58
         visible: false
         text: qsTr("Market")
         icon.source: _applicationManager.imagePath("icon-market.svg")
