from __future__ import annotations

import logging
import os
from argparse import ArgumentParser
from enum import auto, Enum
from pathlib import Path
from typing import TYPE_CHECKING

<<<<<<< HEAD
from PySide2.QtCore import (
    QLocale,
    QMetaObject,
    QObject,
    Qt,
    Slot as QSlot
)
from PySide2.QtGui import QIcon
from PySide2.QtWidgets import QApplication
=======
from PySide6.QtCore import \
    QLocale, \
    QMetaObject, \
    QObject, \
    Qt, \
    Slot as QSlot
from PySide6.QtGui import QIcon
from PySide6.QtWidgets import QApplication
>>>>>>> 600ab5d4

from .coins.currency import FiatCurrencyList, FiatRate
from .coins.list import CoinList
from .config import Config, ConfigKey
from .database import Database
from .database.tables import AddressListTable, CoinListTable, TxListTable
from .key_store import KeyStore
from .language import Language
from .logger import Logger
from .network import Network
from .network.query_manager import NetworkQueryManager
from .network.query_scheduler import NetworkQueryScheduler
from .network.server_list import ServerList
from .network.services.fiat_rate import FiatRateServiceList
from .os_environment import PlatformPaths
from .resources import Resources
from .signal_handler import SignalHandler
from .version import Product, ProductPaths, Server, Timer

if TYPE_CHECKING:
    from typing import Callable, List, Optional, Type, Union
    from PySide6.QtCore import QCoreApplication
    from .coins.hd import HdNode


class CommandLine:
    def __init__(self, argv: List[str]) -> None:
        self._argv = argv

        parser = ArgumentParser(
            prog=os.path.basename(self._argv[0]),
            description=Product.NAME + " " + Product.VERSION_STRING)
        parser.add_argument(
            "-c",
            "--config-path",
            default=str(PlatformPaths.applicationConfigPath),
            type=self._expandPath,
            help="directory for configuration files; by default, it is '{}'"
            .format(str(PlatformPaths.applicationConfigPath)),
            metavar="PATH")
        parser.add_argument(
            "-L",
            "--local-data-path",
            default=str(PlatformPaths.applicationLocalDataPath),
            type=self._expandPath,
            help="directory for local data files; by default, it is '{}'"
            .format(str(PlatformPaths.applicationLocalDataPath)),
            metavar="PATH")
        parser.add_argument(
            "-l",
            "--log-file",
            default="stderr",
            type=self._expandPath,
            help="file that will store the log; can be one of the following"
            " special values: stdout, stderr; by default, it is 'stderr'",
            metavar="FILE")
        parser.add_argument(
            "-d",
            "--debug",
            action="store_true",
            default=False,
            help="run the application in debug mode")
        parser.add_argument(
            "-s",
            "--server-url",
            default=Server.DEFAULT_URL_LIST[0],
            type=str,
            help="alternative server URL; by default, it is '{}'"
            .format(Server.DEFAULT_URL_LIST[0]),
            metavar="URL")
        parser.add_argument(
            "--server-insecure",
            action="store_true",
            default=False,
            help="do not check the validity of server certificates")

        self._arguments = parser.parse_args(self._argv[1:])
        assert isinstance(self._arguments.config_path, Path)
        assert isinstance(self._arguments.local_data_path, Path)
        assert isinstance(self._arguments.log_file, Path)
        assert isinstance(self._arguments.debug, bool)
        assert isinstance(self._arguments.server_url, str)
        assert isinstance(self._arguments.server_insecure, bool)

    @property
    def argv(self) -> List[str]:
        return self._argv

    @property
    def configPath(self) -> Path:
        return self._arguments.config_path

    @property
    def localDataPath(self) -> Path:
        return self._arguments.local_data_path

    @property
    def logFilePath(self) -> Path:
        return self._arguments.log_file

    @property
    def logLevel(self) -> int:
        return logging.DEBUG if self.isDebugMode else logging.INFO

    @property
    def isDebugMode(self) -> bool:
        return self._arguments.debug

    @property
    def serverUrl(self) -> str:
        return self._arguments.server_url

    @property
    def allowServerInsecure(self) -> bool:
        return self._arguments.server_insecure

    @classmethod
    def _expandPath(cls, path: str) -> Path:
        return Path(os.path.expanduser(os.path.expandvars(path)))


class CoreApplication(QObject):
    class MessageType(Enum):
        INFORMATION = auto()
        WARNING = auto()
        ERROR = auto()

    def __init__(
            self,
            *,
            qt_class: Union[Type[QCoreApplication], Type[QApplication]],
            command_line: CommandLine,
            model_factory: Optional[Callable[[object], object]] = None) -> None:
        super().__init__()

        self._command_line = command_line
        self._logger = Logger.classLogger(self.__class__)
        self._title = "{} {}".format(Product.NAME, Product.VERSION_STRING)
        self._icon = QIcon(Resources.iconFilePath)
        self._language: Optional[Language] = None
        self._exit_code = 0
        self._on_exit_called = False
        self._run_called = False

        self._config = Config(
            self._command_line.configPath
            / ProductPaths.CONFIG_FILE_NAME)
        self._config.load()

        self._key_store = KeyStore(
            self,
            open_callback=self._onKeyStoreOpen,
            reset_callback=self._onKeyStoreReset)

        if qt_class.instance() is not None:
            self._logger.warning("Qt Application has already been created.")
            self._qt_application = qt_class.instance()
            assert type(self._qt_application) == qt_class
        else:
            # Prepare QCoreApplication
            QLocale.setDefault(QLocale.c())

            qt_class.setAttribute(Qt.AA_DisableShaderDiskCache)

            qt_class.setApplicationName(Product.NAME)
            qt_class.setApplicationVersion(Product.VERSION_STRING)
            qt_class.setOrganizationName(Product.MAINTAINER)
            qt_class.setOrganizationDomain(Product.MAINTAINER_DOMAIN)

            # QCoreApplication
            self._qt_application = qt_class([
                self._command_line.argv[0],
            ])

        if issubclass(qt_class, QApplication):
            qt_class.setWindowIcon(self._icon)
            qt_class.setDesktopFileName(Product.SHORT_NAME + ".desktop")

        # We recommend that you connect clean-up code to the aboutToQuit()
        # signal, instead of putting it in your application's main() function
        # because on some platforms the exec() call may not return.
        #
        # noinspection PyUnresolvedReferences
        self._qt_application.aboutToQuit.connect(
            self.__onAboutToQuit,
            Qt.DirectConnection)

        # SignalHandler
        self._signal_handler = SignalHandler()
        self._signal_handler.sigintSignal.connect(
            self.setExitEvent,
            Qt.QueuedConnection)
        self._signal_handler.sigquitSignal.connect(
            self.setExitEvent,
            Qt.QueuedConnection)
        self._signal_handler.sigtermSignal.connect(
            self.setExitEvent,
            Qt.QueuedConnection)

        self._init_database()
        self._init_network()
        self._init_coins(model_factory)

    def _init_database(self) -> None:
        self._database = Database(
            self,
            self._command_line.configPath / ProductPaths.DATABASE_FILE_NAME)

    def _init_network(self) -> None:
        Network.configure()

        self._server_list = ServerList(
            self._command_line.allowServerInsecure)
        if self._command_line.serverUrl:
            self._server_list.appendServer(self._command_line.serverUrl)
        else:
            for url in Server.DEFAULT_URL_LIST:
                self._server_list.appendServer(url)

        self._network_query_manager = NetworkQueryManager("Default")
        self._network_query_scheduler = NetworkQueryScheduler(
            self,
            self._network_query_manager)

    def _init_coins(
            self,
            model_factory: Optional[Callable[[object], object]] = None) -> None:
        self._fiat_currency_list = FiatCurrencyList(self)
        self._fiat_rate_service_list = FiatRateServiceList(self)

        self._coin_list = CoinList(model_factory=model_factory)
        for coin in self._coin_list:
            coin.fiatRate = FiatRate(0, self._fiat_currency_list.current)

    def __del__(self) -> None:
        assert self._on_exit_called

    def run(self) -> int:
        # noinspection PyTypeChecker
        QMetaObject.invokeMethod(self, "_onRunPrivate", Qt.QueuedConnection)

        assert not self._on_exit_called
        self._run_called = True
        self._exit_code = self._qt_application.exec()
        assert self._on_exit_called

        if not self._exit_code:
            self._logger.info(
                "%s terminated successfully.",
                Product.NAME)
        else:
            self._logger.warning(
                "%s terminated with error %i.",
                Product.NAME,
                self._exit_code)
        return self._exit_code

    def setExitEvent(self, code: int = 0) -> None:
        if self._run_called:
            self._qt_application.exit(code)
        elif not self._on_exit_called:
            self._exit_code = code
            self._onExit()

    @property
    def configPath(self) -> Path:
        return self._command_line.configPath

    @property
    def config(self) -> Config:
        return self._config

    @property
    def isDebugMode(self) -> bool:
        return self._command_line.isDebugMode

    @property
    def exitCode(self) -> int:
        return self._exit_code

    @property
    def keyStore(self) -> KeyStore:
        return self._key_store

    @property
    def database(self) -> Database:
        return self._database

    @property
    def serverList(self) -> ServerList:
        return self._server_list

    @property
    def networkQueryManager(self) -> NetworkQueryManager:
        return self._network_query_manager

    @property
    def networkQueryScheduler(self) -> NetworkQueryScheduler:
        return self._network_query_scheduler

    @property
    def coinList(self) -> CoinList:
        return self._coin_list

    @property
    def fiatCurrencyList(self) -> FiatCurrencyList:
        return self._fiat_currency_list

    @property
    def fiatRateServiceList(self) -> FiatRateServiceList:
        return self._fiat_rate_service_list

    @property
    def title(self) -> str:
        return self._title

    @property
    def icon(self) -> QIcon:
        return self._icon

    @property
    def language(self) -> Optional[Language]:
        return self._language

    def updateTranslation(self) -> None:
        language_name = self._config.get(ConfigKey.UI_LANGUAGE, str)
        if not language_name:
            language_name = Language.primaryName
        language = Language(language_name)

        if self._language is not None:
            self._logger.info(
                "Removing translation '%s'.",
                self._language.name)
            self._language.uninstall()

        self._language = language
        self._logger.info(
            "Setting translation '%s'.",
            self._language.name)
        self._language.install()

    def showMessage(
            self,
            *,
            type_: MessageType = MessageType.INFORMATION,
            title: Optional[str] = None,
            text: str,
            timeout: int = Timer.UI_MESSAGE_TIMEOUT) -> None:
        raise NotImplementedError

    def _onKeyStoreOpen(self, root_node: Optional[HdNode]) -> None:
        if root_node is None:
            return
        assert not self._database.isOpen

        for coin in self._coin_list:
            if not coin.deriveHdNode(root_node):
                # TODO show message, force user to regenerate seed?
                pass

        if self._database.open():
            if not self._loadWalletData():
                self._database.close()
        if not self._database.isOpen:
            # TODO show message, allow continue without database
            pass

        self._network_query_scheduler.start(
            self._network_query_scheduler.GLOBAL_NAMESPACE)
        self._network_query_scheduler.start(
            self._network_query_scheduler.COINS_NAMESPACE)

    def _onKeyStoreReset(self) -> None:
        if not self._database.remove():
            # TODO show message if failed
            pass

    def _loadWalletData(self) -> bool:  # TODO move to coins
        try:
            with self._database.transaction() as cursor:
                for coin in self._coin_list:
                    if not self._database[CoinListTable].deserialize(
                            cursor,
                            coin):
                        self._logger.debug(
                            "Cannot deserialize coin '%s' from database.",
                            coin.name)
                        self._database[CoinListTable].serialize(cursor, coin)
                        continue

                    self._database[AddressListTable].deserializeAll(
                            cursor,
                            coin)

                    for address in coin.addressList:
                        self._database[TxListTable].deserializeAll(
                            cursor,
                            address)
        except (Database.engine.Error, Database.engine.Warning) as e:
            self._logger.error(
                "Failed to read wallet from database: %s",
                str(e))
            return False
        return True

    @QSlot()
    def _onRunPrivate(self) -> None:
        self._onRun()

    def _onRun(self) -> None:
        self.updateTranslation()

    def __onAboutToQuit(self) -> None:
        self._logger.debug("Shutting down...")
        # if isinstance(self._qt_application, QApplication):
        #     for w in self._qt_application.topLevelWindows():
        #         w.close()
        self._onExit()

    def _onExit(self) -> None:
        assert not self._on_exit_called
        self._on_exit_called = True
        self._database.close()
        self._signal_handler.close()<|MERGE_RESOLUTION|>--- conflicted
+++ resolved
@@ -7,17 +7,6 @@
 from pathlib import Path
 from typing import TYPE_CHECKING
 
-<<<<<<< HEAD
-from PySide2.QtCore import (
-    QLocale,
-    QMetaObject,
-    QObject,
-    Qt,
-    Slot as QSlot
-)
-from PySide2.QtGui import QIcon
-from PySide2.QtWidgets import QApplication
-=======
 from PySide6.QtCore import \
     QLocale, \
     QMetaObject, \
@@ -26,7 +15,6 @@
     Slot as QSlot
 from PySide6.QtGui import QIcon
 from PySide6.QtWidgets import QApplication
->>>>>>> 600ab5d4
 
 from .coins.currency import FiatCurrencyList, FiatRate
 from .coins.list import CoinList
