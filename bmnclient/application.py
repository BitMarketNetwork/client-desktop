from __future__ import annotations

import logging
import os
from argparse import ArgumentParser
from enum import Enum, auto
from pathlib import Path
from typing import TYPE_CHECKING

from PySide6.QtCore import (
    QLocale,
    QMetaObject,
    QObject,
    Qt,
    Slot as QSlot)
from PySide6.QtGui import QIcon
from PySide6.QtWidgets import QApplication

from .coins.list import CoinList
from .config import Config, ConfigKey
from .currency import FiatCurrencyList, FiatRate
from .database import Database
from .debug import Debug
from .key_store import KeyStore
from .language import Language
from .logger import Logger
from .network import Network
from .network.query_manager import NetworkQueryManager
from .network.query_scheduler import NetworkQueryScheduler
from .network.server_list import ServerList
from .network.services.blockchain_explorer import BlockchainExplorerList
from .network.services.fiat_rate import FiatRateServiceList
from .os_environment import PlatformPaths
from .resources import Resources
from .signal_handler import SignalHandler
from .version import Product, ProductPaths, Server, Timer

if TYPE_CHECKING:
    from typing import Final, List, Optional, Type, Union
    from PySide6.QtCore import QCoreApplication
    from .coins.abstract import CoinModelFactory
    from .coins.hd import HdNode


class CommandLine:
    _LOG_LEVEL_MAP: Final = {
        "DEBUG": logging.DEBUG,
        "INFO": logging.INFO,
        "WARNING": logging.WARNING,
        "ERROR": logging.ERROR,
        "CRITICAL": logging.CRITICAL
    }

    def __init__(self, argv: List[str]) -> None:
        self._argv = argv

        parser = ArgumentParser(
            prog=os.path.basename(self._argv[0]),
            description=Product.NAME + " " + Product.VERSION_STRING)
        parser.add_argument(
            "-c",
            "--config-path",
            default=str(PlatformPaths.applicationConfigPath),
            type=self._expandPath,
            help="directory for configuration files; by default, it is '{}'"
            .format(str(PlatformPaths.applicationConfigPath)),
            metavar="PATH")
        parser.add_argument(
            "-L",
            "--local-data-path",
            default=str(PlatformPaths.applicationLocalDataPath),
            type=self._expandPath,
            help="directory for local data files; by default, it is '{}'"
            .format(str(PlatformPaths.applicationLocalDataPath)),
            metavar="PATH")
        parser.add_argument(
            "-T",
            "--temp-path",
            default=str(PlatformPaths.applicationLocalDataPath),
            type=self._expandPath,
            help="directory for temporary files; by default, it is '{}'"
            .format(str(PlatformPaths.applicationTempPath)),
            metavar="PATH")
        parser.add_argument(
            "--insecure",
            action="store_true",
            default=False,
            help=(
                "disable database and configuration encryption;"
                " use only for debug purposes!"))
        parser.add_argument(
            "-l",
            "--log-file",
            default="stderr",
            type=self._expandPath,
            help="file that will store the log; can be one of the following"
            " special values: stdout, stderr; by default, it is 'stderr'",
            metavar="FILE")
        parser.add_argument(
            "--log-level",
            default="",
            type=str,
            choices=self._LOG_LEVEL_MAP.keys(),
            help=(
                "set logging level output;"
                " by default, it is 'INFO' for normal mode,"
                " and 'DEBUG' for debug mode."))
        parser.add_argument(
            "-d",
            "--debug",
            action="store_true",
            default=False,
            help="run the application in debug mode")
        parser.add_argument(
            "-s",
            "--server-url",
            default=Server.DEFAULT_URL_LIST[0],
            type=str,
            help="alternative server URL; by default, it is '{}'"
            .format(Server.DEFAULT_URL_LIST[0]),
            metavar="URL")
        parser.add_argument(
            "--server-insecure",
            action="store_true",
            default=False,
            help="do not check the validity of server certificates")

        self._arguments = parser.parse_args(self._argv[1:])
        assert isinstance(self._arguments.config_path, Path)
        assert isinstance(self._arguments.local_data_path, Path)
        assert isinstance(self._arguments.insecure, bool)
        assert isinstance(self._arguments.log_file, Path)
        assert isinstance(self._arguments.log_level, str)
        assert isinstance(self._arguments.debug, bool)
        assert self._arguments.debug == Debug.isEnabled
        assert isinstance(self._arguments.server_url, str)
        assert isinstance(self._arguments.server_insecure, bool)

    @property
    def argv(self) -> List[str]:
        return self._argv

    @property
    def tempPath(self) -> Path:
        return self._arguments.temp_path

    @property
    def configPath(self) -> Path:
        return self._arguments.config_path

    @property
    def localDataPath(self) -> Path:
        return self._arguments.local_data_path

    @property
    def isInsecure(self) -> bool:
        return self._arguments.insecure

    @property
    def logFilePath(self) -> Path:
        return self._arguments.log_file

    @property
    def logLevel(self) -> int:
        if level := self._LOG_LEVEL_MAP.get(self._arguments.log_level):
            return level
        return logging.DEBUG if Debug.isEnabled else logging.INFO

    @property
    def serverUrl(self) -> str:
        return self._arguments.server_url

    @property
    def isServerInsecure(self) -> bool:
        return self._arguments.server_insecure

    @classmethod
    def _expandPath(cls, path: str) -> Path:
        return Path(os.path.expanduser(os.path.expandvars(path)))


class CoreApplication(QObject):
    class MessageType(Enum):
        INFORMATION = auto()
        WARNING = auto()
        ERROR = auto()

    def __init__(
            self,
            *,
            qt_class: Union[Type[QCoreApplication], Type[QApplication]],
            command_line: CommandLine,
            model_factory: CoinModelFactory) -> None:
        super().__init__()

        self._command_line: Final = command_line
        self._model_factory: Final = model_factory
        self._logger: Final = Logger.classLogger(self.__class__)
        self._title = "{} {}".format(Product.NAME, Product.VERSION_STRING)
        self._icon = QIcon(Resources.iconFilePath)
        self._language: Optional[Language] = None
        self._exit_code = 0
        self._on_exit_called = False
        self._run_called = False

        self._config = Config(
            self._command_line.configPath / ProductPaths.CONFIG_FILE_NAME)
        self._config.load()

        self._key_store = KeyStore(
            self,
            open_callback=self._onKeyStoreOpen,
            reset_callback=self._onKeyStoreReset)

        if qt_class.instance() is not None:
            self._logger.warning("Qt Application has already been created.")
            self._qt_application = qt_class.instance()
            assert type(self._qt_application) == qt_class
        else:
            # Prepare QCoreApplication
            QLocale.setDefault(QLocale.c())

            qt_class.setAttribute(Qt.AA_DisableShaderDiskCache)

            qt_class.setApplicationName(Product.NAME)
            qt_class.setApplicationVersion(Product.VERSION_STRING)
            qt_class.setOrganizationName(Product.MAINTAINER)
            qt_class.setOrganizationDomain(Product.MAINTAINER_DOMAIN)

            # QCoreApplication
            self._qt_application = qt_class([
                self._command_line.argv[0],
            ])

        if issubclass(qt_class, QApplication):
            qt_class.setWindowIcon(self._icon)
            qt_class.setDesktopFileName(Product.SHORT_NAME + ".desktop")

        # We recommend that you connect clean-up code to the aboutToQuit()
        # signal, instead of putting it in your application's main() function
        # because on some platforms the exec() call may not return.
        #
        # noinspection PyUnresolvedReferences
        self._qt_application.aboutToQuit.connect(
            self.__onAboutToQuit,
            Qt.DirectConnection)

        # SignalHandler
        self._signal_handler = SignalHandler()
        self._signal_handler.sigintSignal.connect(
            self.setExitEvent,
            Qt.QueuedConnection)
        self._signal_handler.sigquitSignal.connect(
            self.setExitEvent,
            Qt.QueuedConnection)
        self._signal_handler.sigtermSignal.connect(
            self.setExitEvent,
            Qt.QueuedConnection)

        self._init_database()
        self._init_network()
        self._init_coins(self._model_factory)

    def _init_database(self) -> None:
        self._database = Database(
            self,
            self._command_line.configPath / ProductPaths.DATABASE_FILE_NAME)

    def _init_network(self) -> None:
        Network.configure()

        self._server_list = ServerList(
            self._command_line.isServerInsecure)
        if self._command_line.serverUrl:
            self._server_list.appendServer(self._command_line.serverUrl)
        else:
            for url in Server.DEFAULT_URL_LIST:
                self._server_list.appendServer(url)

        self._network_query_manager = NetworkQueryManager("Default")
        self._network_query_scheduler = NetworkQueryScheduler(
            self,
            self._network_query_manager)

    def _init_coins(self, model_factory: CoinModelFactory) -> None:
        self._fiat_currency_list = FiatCurrencyList(self)
        self._fiat_rate_service_list = FiatRateServiceList(self)
        self._blockchain_explorer_list = BlockchainExplorerList(self)

        self._coin_list = CoinList(model_factory=model_factory)
        for coin in self._coin_list:
            coin.fiatRate = FiatRate(0, self._fiat_currency_list.current)

    def __del__(self) -> None:
        assert self._on_exit_called

    def run(self) -> int:
        # noinspection PyTypeChecker
        QMetaObject.invokeMethod(self, "_onRunPrivate", Qt.QueuedConnection)

        assert not self._on_exit_called
        self._run_called = True
        self._exit_code = self._qt_application.exec()
        assert self._on_exit_called

        self._database.close()
        self._signal_handler.close()

        if not self._exit_code:
            self._logger.info(
                "%s terminated successfully.",
                Product.NAME)
        else:
            self._logger.warning(
                "%s terminated with error %i.",
                Product.NAME,
                self._exit_code)
        return self._exit_code

    def setExitEvent(self, code: int = 0) -> None:
        if self._run_called:
            self._qt_application.exit(code)
        elif not self._on_exit_called:
            self._exit_code = code
            self._onExit()

    @property
    def modelFactory(self) -> CoinModelFactory:
        return self._model_factory

    @property
    def tempPath(self) -> Path:
        return self._command_line.tempPath

    @property
    def configPath(self) -> Path:
        return self._command_line.configPath

    @property
    def defaultConfigPath(self) -> Path:
        return self._command_line.configPath/ProductPaths.CONFIG_FILE_NAME

    @property
    def walletsPath(self) -> Path:
        return self.configPath/ProductPaths.CONFIG_WALLETS_DIR

    @property
    def config(self) -> Config:
        return self._config

    @property
    def isInsecure(self) -> bool:
        return self._command_line.isInsecure

    @property
    def exitCode(self) -> int:
        return self._exit_code

    @property
    def keyStore(self) -> KeyStore:
        return self._key_store

    @property
    def database(self) -> Database:
        return self._database

    @property
    def serverList(self) -> ServerList:
        return self._server_list

    @property
    def networkQueryManager(self) -> NetworkQueryManager:
        return self._network_query_manager

    @property
    def networkQueryScheduler(self) -> NetworkQueryScheduler:
        return self._network_query_scheduler

    @property
    def coinList(self) -> CoinList:
        return self._coin_list

    @property
    def fiatCurrencyList(self) -> FiatCurrencyList:
        return self._fiat_currency_list

    @property
    def fiatRateServiceList(self) -> FiatRateServiceList:
        return self._fiat_rate_service_list

    @property
    def blockchainExplorerList(self) -> BlockchainExplorerList:
        return self._blockchain_explorer_list

    @property
    def title(self) -> str:
        return self._title

    @property
    def icon(self) -> QIcon:
        return self._icon

    @property
    def language(self) -> Optional[Language]:
        return self._language

    def updateTranslation(self) -> None:
        language_name = self._config.get(ConfigKey.UI_LANGUAGE, str)
        if not language_name:
            language_name = Language.primaryName
        language = Language(language_name)

        if self._language is not None:
            self._logger.info(
                "Removing translation '%s'.",
                self._language.name)
            self._language.uninstall()

        self._language = language
        self._logger.info(
            "Setting translation '%s'.",
            self._language.name)
        self._language.install()

    def showMessage(
            self,
            *,
            type_: MessageType = MessageType.INFORMATION,
            title: Optional[str] = None,
            text: str,
            timeout: int = Timer.UI_MESSAGE_TIMEOUT) -> None:
        raise NotImplementedError

    def _onKeyStoreOpen(self, root_node: Optional[HdNode]) -> None:
        if root_node is None:
            return
        assert not self._database.isOpen

        # temorary
        if not self._database.remove():
            # TODO show message if failed
            pass

        for coin in self._coin_list:
            if not coin.deriveHdNode(root_node):
                # TODO show message, force user to regenerate seed?
                pass

        if self._database.open():
            if not self._loadWalletData():
                self._database.close()
        if not self._database.isOpen:
            # TODO show message, allow continue without database
            pass

        self._network_query_scheduler.start(
            self._network_query_scheduler.GLOBAL_NAMESPACE)
        self._network_query_scheduler.start(
            self._network_query_scheduler.COINS_NAMESPACE)

    def _onKeyStoreReset(self) -> None:
        if not self._database.remove():
            # TODO show message if failed
            pass

    def _loadWalletData(self) -> bool:  # TODO move to coins
        try:
            with self._database.transaction():
                for coin in self._coin_list:
                    if not coin.load():
                        coin.save()
        except (Database.engine.Error, Database.engine.Warning) as e:
            self._logger.error(
                "Failed to read wallet from database: %s",
                str(e))
            return False
        return True

    @QSlot()
    def _onRunPrivate(self) -> None:
        self._onRun()

    def _onRun(self) -> None:
        self.updateTranslation()

    def __onAboutToQuit(self) -> None:
        self._logger.debug("Shutting down...")
        # if isinstance(self._qt_application, QApplication):
        #     for w in self._qt_application.topLevelWindows():
        #         w.close()
        self._onExit()

    def _onExit(self) -> None:
        assert not self._on_exit_called
<<<<<<< HEAD
        self._on_exit_called = True
=======
        self._on_exit_called = True
        self._key_store.close()
        self._database.close()
        self._signal_handler.close()
>>>>>>> 18e8a77d
<|MERGE_RESOLUTION|>--- conflicted
+++ resolved
@@ -492,11 +492,4 @@
 
     def _onExit(self) -> None:
         assert not self._on_exit_called
-<<<<<<< HEAD
-        self._on_exit_called = True
-=======
-        self._on_exit_called = True
-        self._key_store.close()
-        self._database.close()
-        self._signal_handler.close()
->>>>>>> 18e8a77d
+        self._on_exit_called = True