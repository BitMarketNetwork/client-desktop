# Only standard imports, used by Makefile, setup.cfg.
from __future__ import annotations

from pathlib import Path
from typing import TYPE_CHECKING

if TYPE_CHECKING:
    from typing import Final


def tupleToVersionString(version: tuple[int, ...]) -> str:
    return ".".join(map(str, version))


class Product:
    MAINTAINER: Final = "BitMarket Network"
    MAINTAINER_DOMAIN: Final = "bitmarket.network"
    MAINTAINER_URL: Final = "https://" + MAINTAINER_DOMAIN + "/"
    NAME: Final = "BitMarket Network Client"
    SHORT_NAME: Final = "bmn-client"
<<<<<<< HEAD
    VERSION: Final = (0, 14, 0)
    VERSION_STRING: Final = ".".join(map(str, VERSION))
=======
    VERSION: Final = (0, 13, 1)
    VERSION_STRING: Final = tupleToVersionString(VERSION)
    VERSION_UPDATE_URL: Final = \
        "https://github.com/BitMarketNetwork/client-desktop/releases"
    VERSION_UPDATE_API_URL: Final = \
        "https://api.github.com/repos/BitMarketNetwork/client-desktop/releases"
>>>>>>> 524d6979
    ENCODING: Final = "utf-8"
    STRING_SEPARATOR: Final = ":"
    PYTHON_MINIMAL_VERSION: Final = (3, 8, 0)


class ProductPaths:
    BASE_PATH: Final = Path(__file__).parent.resolve()
    RESOURCES_PATH: Final = BASE_PATH / "resources"

    ICON_WINDOWS_FILE_PATH: Final = RESOURCES_PATH / "images" / "icon-logo.ico"
    ICON_DARWIN_FILE_PATH: Final = RESOURCES_PATH / "images" / "icon-logo.icns"
    ICON_LINUX_FILE_PATH: Final = RESOURCES_PATH / "images" / "icon-logo.svg"

    CONFIG_FILE_NAME: Final = "config.json"
    DATABASE_FILE_NAME: Final = "wallet.db"

    QML_OFFLINE_STORAGE_PATH: Final = Path("qml") / "offline_storage"
    QML_CACHE_PATH: Final = Path("qml") / "cache"


class Timer:
    UI_MESSAGE_TIMEOUT: Final = 10 * 1000
    NETWORK_TRANSFER_TIMEOUT: Final = 30 * 1000
    UPDATE_NEW_RELEASES_DELAY: Final = 60 * 1000
    UPDATE_FIAT_CURRENCY_DELAY: Final = 60 * 1000
    UPDATE_SERVER_INFO_DELAY: Final = 60 * 1000
    UPDATE_COINS_INFO_DELAY: Final = 20 * 1000
    UPDATE_COIN_HD_ADDRESS_LIST_DELAY: Final = 30 * 60 * 1000
    UPDATE_COIN_MEMPOOL_DELAY: Final = 15 * 1000


class Server:
    DEFAULT_URL_LIST: Final = (
        "https://d1.bitmarket.network:30110/",
    )


class Gui:
    QML_STYLE: Final = "Material"
    QML_FILE: Final = "main.qml"
    QML_CONTEXT_NAME: Final = "BBackend"
    DEFAULT_THEME_NAME: Final = "light"
    DEFAULT_FONT_POINT_SIZE: Final = 10<|MERGE_RESOLUTION|>--- conflicted
+++ resolved
@@ -18,17 +18,13 @@
     MAINTAINER_URL: Final = "https://" + MAINTAINER_DOMAIN + "/"
     NAME: Final = "BitMarket Network Client"
     SHORT_NAME: Final = "bmn-client"
-<<<<<<< HEAD
     VERSION: Final = (0, 14, 0)
-    VERSION_STRING: Final = ".".join(map(str, VERSION))
-=======
-    VERSION: Final = (0, 13, 1)
+    VERSION_STRING: Final = tupleToVersionString(VERSION)
     VERSION_STRING: Final = tupleToVersionString(VERSION)
     VERSION_UPDATE_URL: Final = \
         "https://github.com/BitMarketNetwork/client-desktop/releases"
     VERSION_UPDATE_API_URL: Final = \
         "https://api.github.com/repos/BitMarketNetwork/client-desktop/releases"
->>>>>>> 524d6979
     ENCODING: Final = "utf-8"
     STRING_SEPARATOR: Final = ":"
     PYTHON_MINIMAL_VERSION: Final = (3, 8, 0)
