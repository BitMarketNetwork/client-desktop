--- conflicted
+++ resolved
@@ -31,13 +31,11 @@
     SERVICES_FIAT_RATE: Final = "services.fiat_rate"
     SERVICES_FIAT_CURRENCY: Final = "services.fiat_currency"
 
-<<<<<<< HEAD
+    SERVICES_BLOCKCHAIN_EXPLORER: Final = "services.blockchain_explorer"
+
     NETWORK_PROXY_TYPE: Final = "network.proxy.type"
     NETWORK_PROXY_STATE: Final = "network.proxy.state"
     NETWORK_PROXY_HOST: Final = "network.proxy.host"
-=======
-    SERVICES_BLOCKCHAIN_EXPLORER: Final = "services.blockchain_explorer"
->>>>>>> 2ec21824
 
 
 class Config:
