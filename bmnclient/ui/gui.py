--- conflicted
+++ resolved
@@ -75,10 +75,6 @@
         for window in self.topLevelWindowList:
             if show:
                 window.setVisible(True)
-<<<<<<< HEAD
-                # noinspection PyTypeChecker
-=======
->>>>>>> 61aa7c42
                 state = window.windowStates()
                 if (state & Qt.WindowMinimized) == Qt.WindowMinimized:
                     window.show()
