--- conflicted
+++ resolved
@@ -2,40 +2,21 @@
 
 from typing import TYPE_CHECKING
 
-<<<<<<< HEAD
-from PySide6.QtCore import (
-    Property as QProperty,
-    QObject,
-    QModelIndex,
-    Qt,
-    Signal as QSignal,
-    Slot as QSlot)
-=======
 from PySide6.QtCore import Property as QProperty
 from PySide6.QtCore import QObject
 from PySide6.QtCore import Signal as QSignal
 from PySide6.QtCore import Slot as QSlot
->>>>>>> cd2c2692
 
 from ....coins.abstract import Coin
 from . import AbstractCoinStateModel, AbstractModel, ValidStatus
 from .abstract import AbstractCoinObjectModel, AbstractTableModel
 from .address import AddressListModel
 from .amount import AbstractAmountModel
-<<<<<<< HEAD
-from .list import AbstractListModel, RoleEnum, AbstractPieListModel
-from .tx import TxListConcatenateModel, TxListSortedModel
-from ....coin_models import CoinModel as _CoinModel
-
-if TYPE_CHECKING:
-    from typing import Any, Final, Optional
-=======
 from .tx import TxListModel
 from .tx_factory import TxFactoryModel
 
 if TYPE_CHECKING:
     from ....currency import FiatRate
->>>>>>> cd2c2692
     from .. import QmlApplication
 
 
@@ -309,78 +290,5 @@
         super().afterSetServerData(value)
 
 
-<<<<<<< HEAD
-    def afterSetServerData(self) -> None:
-        self._server_data_model.update()
-        super().afterSetServerData()
-
-
-class CoinListModel(AbstractListModel):
-    class Role(RoleEnum):
-        OBJECT: Final = auto()  # TODO temporary, kill
-        SHORT_NAME: Final = auto()
-        FULL_NAME: Final = auto()
-        ICON_PATH: Final = auto()
-        BALANCE: Final = auto()
-        STATE: Final = auto()
-        SERVER_DATA: Final = auto()
-        ADDRESS_LIST: Final = auto()
-        TX_LIST: Final = auto()
-        TX_FACTORY: Final = auto()
-        RECEIVE_MANAGER: Final = auto()
-        MANAGER: Final = auto()
-
-    _ROLE_MAP: Final = {
-        Role.OBJECT: (  # TODO temporary, kill
-            b"object",
-            lambda c: c.model),
-        Role.SHORT_NAME: (
-            b"name",
-            lambda c: c.model.name),
-        Role.FULL_NAME: (
-            b"fullName",
-            lambda c: c.model.fullName),
-        Role.ICON_PATH: (
-            b"iconPath",
-            lambda c: c.model.iconPath),
-        Role.BALANCE: (
-            b"balance",
-            lambda c: c.model.balance),
-        Role.STATE: (
-            b"state",
-            lambda c: c.model.state),
-        Role.SERVER_DATA: (
-            b"serverData",
-            lambda c: c.model.serverData),
-        Role.ADDRESS_LIST: (
-            b"addressList",
-            lambda c: c.model.addressListSorted()),
-        Role.TX_LIST: (
-            b"txList",
-            lambda c: c.model.txListSorted()),
-        Role.TX_FACTORY: (
-            b"txFactory",
-            lambda c: c.txFactory.model),
-        Role.RECEIVE_MANAGER: (
-            b"receiveManager",
-            lambda c: c.model.receiveManager),
-        Role.MANAGER: (
-            b"manager",
-            lambda c: c.model.manager)
-    }
-
-
-class WalletChartModel(AbstractPieListModel):
-    def __init__(
-            self,
-            application: QmlApplication,
-            source_model: AbstractListModel) -> None:
-        super().__init__(
-            application,
-            source_model,
-            CoinListModel.Role.SHORT_NAME,
-            CoinListModel.Role.BALANCE)
-=======
 class CoinListModel(AbstractTableModel):
-    pass
->>>>>>> cd2c2692
+    pass