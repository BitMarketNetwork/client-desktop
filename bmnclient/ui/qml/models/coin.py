from __future__ import annotations

from enum import auto
from typing import TYPE_CHECKING

from PySide6.QtCore import \
    Property as QProperty, \
    QObject, \
    Signal as QSignal, \
    Slot as QSlot

from . import AbstractCoinStateModel, AbstractModel, ValidStatus
from .address import \
    AddressListModel, \
    AddressListSortedModel
from .amount import AbstractAmountModel
from .list import \
    AbstractListModel, \
    RoleEnum
from .tx import \
    TxListConcatenateModel, \
    TxListSortedModel
from ....coin_interfaces import CoinInterface

if TYPE_CHECKING:
    from typing import Final, Optional
    from .. import QmlApplication
    from ....coins.abstract.coin import AbstractCoin


class CoinStateModel(AbstractCoinStateModel):
    __stateChanged = QSignal()

    @QProperty(bool, notify=__stateChanged)
    def isEnabled(self) -> bool:
        return self._coin.isEnabled

<<<<<<< HEAD
    @isEnabled.setter
    def _setIsEnabled(self, value: bool) -> None:
        self._coin.isEnabled = value
=======
    @enabled.setter
    def enabled(self, value: bool) -> None:
        self._coin.enabled = value
>>>>>>> 600ab5d4


class CoinServerDataModel(AbstractCoinStateModel):
    __stateChanged = QSignal()

    def _serverDataString(self, name: str) -> str:
        value = self._coin.serverData.get(name)
        return str(value) if value else self._NONE_STRING

    def _serverDataInteger(self, name: str) -> int:
        value = self._coin.serverData.get(name)
        return value if isinstance(value, int) else -1

    @QProperty(str, notify=__stateChanged)
    def serverUrl(self) -> str:
        return self._serverDataString("server_url")

    @QProperty(str, notify=__stateChanged)
    def serverName(self) -> str:
        return self._serverDataString("server_name")

    @QProperty(int, notify=__stateChanged)
    def serverVersion(self) -> int:
        return self._serverDataInteger("server_version")

    @QProperty(str, notify=__stateChanged)
    def serverVersionHex(self) -> str:
        version = self.serverVersion
        # noinspection PyTypeChecker
        return "0x{:08x}".format(0 if version < 0 else version)

    @QProperty(str, notify=__stateChanged)
    def serverVersionHuman(self) -> str:
        return self._serverDataString("server_version_string")

    @QProperty(int, notify=__stateChanged)
    def version(self) -> int:
        return self._serverDataInteger("version")

    @QProperty(str, notify=__stateChanged)
    def versionHex(self) -> str:
        version = self._serverDataInteger("version")
        return "0x{:08x}".format(0 if version < 0 else version)

    @QProperty(str, notify=__stateChanged)
    def versionHuman(self) -> str:
        return self._serverDataString("version_string")

    @QProperty(int, notify=__stateChanged)
    def status(self) -> int:
        return self._serverDataInteger("status")

    @QProperty(int, notify=__stateChanged)
    def height(self) -> int:
        return self._serverDataInteger("height")

    @QProperty(str, notify=__stateChanged)
    def heightHuman(self) -> str:
        height = self._serverDataInteger("height")
        if height < 0:
            return self._NONE_STRING
        return self.locale.integerToString(height)


class CoinAmountModel(AbstractAmountModel):
    def update(self) -> None:
        super().update()
        for address in self._coin.addressList:
            address.model.amount.update()

    def _getValue(self) -> Optional[int]:
        return self._coin.amount


class CoinReceiveManagerModel(AbstractCoinStateModel):
    __stateChanged = QSignal()

    def __init__(self, application: QmlApplication, coin: AbstractCoin) -> None:
        super().__init__(application, coin)
        self._address: Optional[AbstractCoin.Address] = None

    def _getValidStatus(self) -> ValidStatus:
        if self._address is not None:
            return ValidStatus.Reject
        return super()._getValidStatus()

    @QProperty(str, notify=__stateChanged)
    def name(self) -> str:
        return "" if self._address is None else self._address.name

    @QProperty(str, notify=__stateChanged)
    def label(self) -> str:
        return "" if self._address is None else self._address.label

    @QProperty(str, notify=__stateChanged)
    def comment(self) -> str:
        return "" if self._address is None else self._address.comment

    @QProperty(bool, notify=__stateChanged)
    def isWitness(self) -> bool:
        return True if self._address is None else True  # TODO

    # noinspection PyTypeChecker
    @QSlot(bool, str, str, result=bool)
    def create(self, is_witness: bool, label: str, comment: str) -> bool:
        if is_witness:
            address_type = self._coin.Address.Type.WITNESS_V0_KEY_HASH
        else:
            address_type = self._coin.Address.Type.PUBKEY_HASH

        self._address = self._coin.deriveHdAddress(
            account=0,
            is_change=False,
            type_=address_type,
            label=label,
            comment=comment)
        if self._address is None:
            self.update()
            return False

        self._coin.appendAddress(self._address)
        self.update()
        return True

    @QSlot()
    def clear(self) -> None:
        self._address = None
        self.update()


class CoinManagerModel(AbstractCoinStateModel):
    # noinspection PyTypeChecker
    @QSlot(bool, str, str, result=str)
    def createAddress(
            self,
            is_witness: bool,
            label: str,
            comment: str) -> str:
        receive_manager = CoinReceiveManagerModel(
            self._application,
            self._coin)
        if receive_manager.create(is_witness, label, comment):
            return receive_manager.name
        return ""

    # noinspection PyTypeChecker
    @QSlot(str, str, str, result=bool)
    def createWatchOnlyAddress(
            self,
            address_name: str,
            label: str,
            comment: str) -> bool:
        address = self._coin.Address.decode(
            self._coin,
            name=address_name,
            label=label,
            comment=comment)
        if address is None:
            return False
        self._coin.appendAddress(address)
        return True

    # noinspection PyTypeChecker
    @QSlot(str, result=bool)
    def isValidAddress(self, address_name: str) -> bool:
        if self._coin.Address.decode(self._coin, name=address_name) is None:
            return False
        return True


class CoinModel(CoinInterface, AbstractModel):
    def __init__(self, application: QmlApplication, coin: AbstractCoin) -> None:
        super().__init__(
            application,
            query_scheduler=application.networkQueryScheduler,
            database=application.database,
            coin=coin)

        self._amount_model = CoinAmountModel(
            self._application,
            self._coin)
        self.connectModelUpdate(self._amount_model)

        self._state_model = CoinStateModel(
            self._application,
            self._coin)
        self.connectModelUpdate(self._state_model)

        self._server_data_model = CoinServerDataModel(
            self._application,
            self._coin)
        self.connectModelUpdate(self._server_data_model)

        self._address_list_model = AddressListModel(
            self._application,
            self._coin.addressList)
        self._tx_list_model = TxListConcatenateModel(self._application)

        self._receive_manager = CoinReceiveManagerModel(
            self._application,
            self._coin)
        self.connectModelUpdate(self._receive_manager)

        self._manager = CoinManagerModel(
            self._application,
            self._coin)
        self.connectModelUpdate(self._manager)

    @QProperty(str, constant=True)
    def name(self) -> str:
        return self._coin.name

    @QProperty(str, constant=True)
    def fullName(self) -> str:
        return self._coin.fullName

    @QProperty(str, constant=True)
    def iconPath(self) -> str:
        return self._coin.iconPath

    @QProperty(QObject, constant=True)
    def amount(self) -> CoinAmountModel:
        return self._amount_model

    @QProperty(QObject, constant=True)
    def state(self) -> CoinStateModel:
        return self._state_model

    @QProperty(QObject, constant=True)
    def serverData(self) -> CoinServerDataModel:
        return self._server_data_model

    @QProperty(QObject, constant=True)
    def addressList(self) -> AddressListModel:
        return self._address_list_model

    # noinspection PyTypeChecker
    @QSlot(result=QObject)
    def addressListSorted(self) -> AddressListSortedModel:
        return AddressListSortedModel(
            self._application,
            self._address_list_model)

    @QProperty(QObject, constant=True)
    def txList(self) -> TxListConcatenateModel:
        return self._tx_list_model

    # noinspection PyTypeChecker
    @QSlot(result=QObject)
    def txListSorted(self) -> TxListSortedModel:
        return TxListSortedModel(self._application, self._tx_list_model)

    @QProperty(QObject, constant=True)
    def receiveManager(self) -> CoinReceiveManagerModel:
        return self._receive_manager

    @QProperty(QObject, constant=True)
    def manager(self) -> CoinManagerModel:
        return self._manager

    def afterSetEnabled(self) -> None:
        self._state_model.update()
        super().afterSetEnabled()

    def afterSetHeight(self) -> None:
        self._state_model.update()
        super().afterSetHeight()

    def afterSetStatus(self) -> None:
        super().afterSetStatus()

    def afterSetFiatRate(self) -> None:
        self._amount_model.update()
        self._coin.txFactory.model.update()
        super().afterSetFiatRate()

    def afterUpdateAmount(self) -> None:
        self._amount_model.update()
        super().afterUpdateAmount()

    def afterUpdateUtxoList(self) -> None:
        self._coin.txFactory.model.update()
        super().afterUpdateUtxoList()

    def beforeAppendAddress(self, address: AbstractCoin.Address) -> None:
        self._address_list_model.lock(self._address_list_model.lockInsertRows())
        super().beforeAppendAddress(address)

    def afterAppendAddress(self, address: AbstractCoin.Address) -> None:
        self._address_list_model.unlock()
        # noinspection PyUnresolvedReferences
        self._tx_list_model.addSourceModel(address.model.txList)
        super().afterAppendAddress(address)

    def afterSetServerData(self) -> None:
        self._server_data_model.update()
        super().afterSetServerData()


class CoinListModel(AbstractListModel):
    class Role(RoleEnum):
        SHORT_NAME: Final = auto()
        FULL_NAME: Final = auto()
        ICON_PATH: Final = auto()
        AMOUNT: Final = auto()
        STATE: Final = auto()
        SERVER_DATA: Final = auto()
        ADDRESS_LIST: Final = auto()
        TX_LIST: Final = auto()
        TX_FACTORY: Final = auto()
        RECEIVE_MANAGER: Final = auto()
        MANAGER: Final = auto()

    ROLE_MAP: Final = {
        Role.SHORT_NAME: (
            b"name",
            lambda c: c.model.name),
        Role.FULL_NAME: (
            b"fullName",
            lambda c: c.model.fullName),
        Role.ICON_PATH: (
            b"iconPath",
            lambda c: c.model.iconPath),
        Role.AMOUNT: (
            b"amount",
            lambda c: c.model.amount),
        Role.STATE: (
            b"state",
            lambda c: c.model.state),
        Role.SERVER_DATA: (
            b"serverData",
            lambda c: c.model.serverData),
        Role.ADDRESS_LIST: (
            b"addressList",
            lambda c: c.model.addressListSorted()),
        Role.TX_LIST: (
            b"txList",
            lambda c: c.model.txListSorted()),
        Role.TX_FACTORY: (
            b"txFactory",
            lambda c: c.txFactory.model),
        Role.RECEIVE_MANAGER: (
            b"receiveManager",
            lambda c: c.model.receiveManager),
        Role.MANAGER: (
            b"manager",
            lambda c: c.model.manager)
    }<|MERGE_RESOLUTION|>--- conflicted
+++ resolved
@@ -35,15 +35,9 @@
     def isEnabled(self) -> bool:
         return self._coin.isEnabled
 
-<<<<<<< HEAD
     @isEnabled.setter
-    def _setIsEnabled(self, value: bool) -> None:
+    def isEnabled(self, value: bool) -> None:
         self._coin.isEnabled = value
-=======
-    @enabled.setter
-    def enabled(self, value: bool) -> None:
-        self._coin.enabled = value
->>>>>>> 600ab5d4
 
 
 class CoinServerDataModel(AbstractCoinStateModel):
