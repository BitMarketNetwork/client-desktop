--- conflicted
+++ resolved
@@ -1,8 +1,4 @@
-<<<<<<< HEAD
-pyside6 == 6.4.1
-=======
 PySide6-Essentials == 6.4.2
->>>>>>> 61aa7c42
 cryptography == 36.0.2
 ecdsa == 0.17.0
 bmnsqlite3 == 0.1.0